import pandas as pd
import numpy as np
import joblib
from sklearn.model_selection import train_test_split
from sklearn.ensemble import GradientBoostingClassifier
from sklearn.metrics import classification_report
from sklearn.feature_extraction.text import TfidfVectorizer
from scipy.sparse import hstack
import time

# ============================
# Step 1: Load and Preprocess Data
# ============================

# Load and preprocess comments data
comments_df = pd.read_csv('data/normalized/comments_data.csv')

# Fill missing values in 'text' and 'author' columns
comments_df['text'] = comments_df['text'].fillna('').astype(str)
comments_df['author'] = comments_df['author'].fillna('').astype(str)

# ============================
# Step 2: Feature Engineering
# ============================

# Vectorize the 'text' column using TF-IDF (unigrams and bigrams, max 5000 features)
text_vectorizer = TfidfVectorizer(
    ngram_range=(1, 2),  # Include both unigrams and bigrams
    max_features=5000,   # Limit features to 5000 for text
    stop_words='english'  # Remove English stopwords
)

# Vectorize the 'author' column using TF-IDF (unigrams and bigrams, max 1000 features)
author_vectorizer = TfidfVectorizer(
    ngram_range=(1, 2),
    max_features=1000,   # Limit features to 1000 for author
    stop_words='english'
)

# Fit and transform text and author columns
X_text = text_vectorizer.fit_transform(comments_df['text'])
X_author = author_vectorizer.fit_transform(comments_df['author'])

# Combine text and author features using horizontal stacking
X = hstack([X_author, X_text])

# ============================
# Step 3: Model Training
# ============================

# Prepare target labels for training
y = comments_df['is_spam']

# Split data into training and testing sets (70% train, 30% test)
X_train, X_test, y_train, y_test = train_test_split(
    X, y, test_size=0.3, random_state=42, stratify=y
)

# Define the Gradient Boosting model with optimal hyperparameters
gb_model = GradientBoostingClassifier(
    n_estimators=200,    # Number of boosting stages (trees)
    max_depth=6,         # Maximum depth of trees to prevent overfitting
    learning_rate=0.1,   # Step size at each iteration
    random_state=42      # Set random state for reproducibility
)

<<<<<<< HEAD
print("Starting training...")
start = time.time()
print("start time:", start)
# Train the model
=======
# Train the model using the training data
>>>>>>> 83e0d5d8
gb_model.fit(X_train, y_train)
end = time.time()
print("Training completed.")
print("end time:", end)
print("Training time:", end - start)

# ============================
# Step 4: Model Evaluation
# ============================

# Predict on the test set
y_pred = gb_model.predict(X_test)

# Print classification report to evaluate model performance
print("Gradient Boosting Model Evaluation Report:")
print(classification_report(y_test, y_pred))

# ============================
# Step 5: Save Model and Vectorizers
# ============================

# Save the text vectorizer, author vectorizer, and trained model for future use
joblib.dump(text_vectorizer, 'models/comment/comment_text_vectorizer.pkl')
joblib.dump(author_vectorizer, 'models/comment/comment_author_vectorizer.pkl')
joblib.dump(gb_model, 'models/comment/comment_model.pkl')

print("✅ Comment Spam Model and Vectorizers saved successfully!")<|MERGE_RESOLUTION|>--- conflicted
+++ resolved
@@ -64,14 +64,10 @@
     random_state=42      # Set random state for reproducibility
 )
 
-<<<<<<< HEAD
 print("Starting training...")
 start = time.time()
 print("start time:", start)
 # Train the model
-=======
-# Train the model using the training data
->>>>>>> 83e0d5d8
 gb_model.fit(X_train, y_train)
 end = time.time()
 print("Training completed.")
